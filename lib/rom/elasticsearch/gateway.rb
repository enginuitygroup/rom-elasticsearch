# frozen_string_literal: true

require "elasticsearch"
require "uri"

require "rom/gateway"
require "rom/support/inflector"
require "rom/elasticsearch/dataset"
require "rom/elasticsearch/index_name"

module ROM
  module Elasticsearch
    # Elasticsearch gateway
    #
    # @example basic configuration
    #   conf = ROM::Configuration.new(:elasticsearch, 'http://localhost:9200')
    #
    #   class Posts < ROM::Relation[:elasticsearch]
    #     schema(:posts) do
    #       attribute :id, Types::Int
    #       attribute :title, Types::String
    #
    #       primary_key :id
    #     end
    #
    #     def like(title)
    #       query(prefix: { title: title })
    #     end
    #   end
    #
    #   conf.register_relation(Posts)
    #
    #   rom = ROM.container(conf)
    #
    #   posts = rom.relations[:posts]
    #
    #   posts.command(:create).call(id: 1, title: 'Hello World')
    #
    #   posts.like('Hello').first
    #
    # @example using an existing client
    #   client = Elasticsearch::Client.new('http://localhost:9200')
    #   conf = ROM::Configuration.new(:elasticsearch, client: client)
    #
    # @api public
    class Gateway < ROM::Gateway
      extend ROM::Initializer

      adapter :elasticsearch

      # @!attribute [r] url
      #   @return [URI] Connection URL
      attr_reader :url

      # @!attribute [r] client
      #   @return [::Elasticsearch::Client] configured ES client
      attr_reader :client

      param :uri, default: proc {}
      option :client, default: -> { ::Elasticsearch::Client.new(url: uri, log: log) }
      option :log, default: -> { false }

      # Return true if a dataset with the given :index exists
      #
      # @param [Symbol] index The name of the index
      #
      # @return [Boolean]
      #
      # @api public
      def dataset?(index)
        client.indices.exists?(index: index)
      end
      alias_method :index?, :dataset?

      # Get a dataset by its :index name
      #
      # @param [Symbol] index The name of the index
      #
      # @return [Dataset]
      #
      # @api public
      def dataset(index)
        idx_name = IndexName[index]
<<<<<<< HEAD
        Dataset.new(client, params: { index: idx_name.to_sym })
=======
        Dataset.new(client, params: {index: idx_name.to_sym})
>>>>>>> 969a353a
      end
      alias_method :[], :dataset
    end
  end
end<|MERGE_RESOLUTION|>--- conflicted
+++ resolved
@@ -81,11 +81,7 @@
       # @api public
       def dataset(index)
         idx_name = IndexName[index]
-<<<<<<< HEAD
         Dataset.new(client, params: { index: idx_name.to_sym })
-=======
-        Dataset.new(client, params: {index: idx_name.to_sym})
->>>>>>> 969a353a
       end
       alias_method :[], :dataset
     end
