--- conflicted
+++ resolved
@@ -2,11 +2,7 @@
 
 RSpec.describe ROM::Elasticsearch::Dataset, "#scroll" do
   subject(:dataset) do
-<<<<<<< HEAD
-    ROM::Elasticsearch::Dataset.new(client, params: { index: :users })
-=======
     ROM::Elasticsearch::Dataset.new(client, params: {index: :users})
->>>>>>> 969a353a
   end
 
   include_context "user fixtures"
@@ -14,10 +10,6 @@
   it "returns a new dataset with updated params" do
     new_ds = dataset.scroll("5m")
 
-<<<<<<< HEAD
-    expect(new_ds.params).to eql(scroll: '5m', index: :users)
-=======
     expect(new_ds.params).to eql(scroll: "5m", index: :users)
->>>>>>> 969a353a
   end
 end